"""Unit tests for io module"""

import platform
import tempfile
from pathlib import Path
from packaging import version

import pandas as pd
import pytest
import yaml
import pandera as pa
from pandera import io


PYYAML_VERSION = version.parse(yaml.__version__)  # type: ignore


def _create_schema(index="single"):

    if index == "multi":
        index = pa.MultiIndex([
            pa.Index(pa.Int, name="int_index0"),
            pa.Index(pa.Int, name="int_index1"),
            pa.Index(pa.Int, name="int_index2"),
        ])
    elif index == "single":
        index = pa.Index(pa.Int, name="int_index")
    else:
        index = None

    return pa.DataFrameSchema(
        columns={
            "int_column": pa.Column(
                pa.Int, checks=[
                    pa.Check.greater_than(0),
                    pa.Check.less_than(10),
                    pa.Check.in_range(0, 10),
                ],
            ),
            "float_column": pa.Column(
                pa.Float, checks=[
                    pa.Check.greater_than(-10),
                    pa.Check.less_than(20),
                    pa.Check.in_range(-10, 20),
                ],
            ),
            "str_column": pa.Column(
                pa.String, checks=[
                    pa.Check.isin(["foo", "bar", "x", "xy"]),
                    pa.Check.str_length(1, 3)
                ],
            ),
            "datetime_column": pa.Column(
                pa.DateTime, checks=[
                    pa.Check.greater_than(pd.Timestamp("20100101")),
                    pa.Check.less_than(pd.Timestamp("20200101")),
                ]
            ),
            "timedelta_column": pa.Column(
                pa.Timedelta, checks=[
                    pa.Check.greater_than(pd.Timedelta(1000, unit="ns")),
                    pa.Check.less_than(pd.Timedelta(10000, unit="ns")),
                ]
            ),
        },
        index=index,
        coerce=False,
        strict=True
    )


YAML_SCHEMA = """
schema_type: dataframe
version: {version}
columns:
  int_column:
    pandas_dtype: int
    nullable: false
    checks:
      greater_than: 0
      less_than: 10
      in_range:
        min_value: 0
        max_value: 10
  float_column:
    pandas_dtype: float
    nullable: false
    checks:
      greater_than: -10
      less_than: 20
      in_range:
        min_value: -10
        max_value: 20
  str_column:
    pandas_dtype: string
    nullable: false
    checks:
      isin:
      - foo
      - bar
      - x
      - xy
      str_length:
        min_value: 1
        max_value: 3
  datetime_column:
    pandas_dtype: datetime64[ns]
    nullable: false
    checks:
      greater_than: '2010-01-01 00:00:00'
      less_than: '2020-01-01 00:00:00'
  timedelta_column:
    pandas_dtype: timedelta64[ns]
    nullable: false
    checks:
      greater_than: 1000
      less_than: 10000
index:
- pandas_dtype: int
  nullable: false
  checks: null
  name: int_index
coerce: false
strict: true
<<<<<<< HEAD
=======
""".format(version=pa.__version__)


def _create_schema_null_index():

    return pa.DataFrameSchema(
        columns={
            "float_column": pa.Column(
                pa.Float, checks=[
                    pa.Check.greater_than(-10),
                    pa.Check.less_than(20),
                    pa.Check.in_range(-10, 20),
                ]
            ),
            "str_column": pa.Column(
                pa.String, checks=[
                    pa.Check.isin(["foo", "bar", "x", "xy"]),
                    pa.Check.str_length(1, 3)
                ]
            ),
        },
        index=None
    )


YAML_SCHEMA_NULL_INDEX = """
schema_type: dataframe
version: {version}
columns:
  float_column:
    pandas_dtype: float
    nullable: false
    checks:
      greater_than: -10
      less_than: 20
      in_range:
        min_value: -10
        max_value: 20
  str_column:
    pandas_dtype: string
    nullable: false
    checks:
      isin:
      - foo
      - bar
      - x
      - xy
      str_length:
        min_value: 1
        max_value: 3
index: null
coerce: false
strict: false
>>>>>>> c2f9a625
""".format(version=pa.__version__)

YAML_VALIDATION_PAIRS = [
    [YAML_SCHEMA, _create_schema],
    [YAML_SCHEMA_NULL_INDEX, _create_schema_null_index]
]

@pytest.mark.skipif(
    PYYAML_VERSION.release < (5, 1, 0),  # type: ignore
    reason="pyyaml >= 5.1.0 required",
)
def test_inferred_schema_io():
    """Test that inferred schema can be writted to yaml."""
    df = pd.DataFrame({
        "column1": [5, 10, 20],
        "column2": [5., 1., 3.],
        "column3": ["a", "b", "c"],
    })
    schema = pa.infer_schema(df)
    schema_yaml_str = schema.to_yaml()
    schema_from_yaml = io.from_yaml(schema_yaml_str)
    assert schema == schema_from_yaml


@pytest.mark.skipif(
    PYYAML_VERSION.release < (5, 1, 0),  # type: ignore
    reason="pyyaml >= 5.1.0 required",
)
def test_to_yaml():
    """Test that to_yaml writes to yaml string."""
    schema = _create_schema()
    yaml_str = io.to_yaml(schema)
    assert yaml_str.strip() == YAML_SCHEMA.strip()

    yaml_str_schema_method = schema.to_yaml()
    assert yaml_str_schema_method.strip() == YAML_SCHEMA.strip()


@pytest.mark.skipif(
    PYYAML_VERSION.release < (5, 1, 0),  # type: ignore
    reason="pyyaml >= 5.1.0 required",
)
def test_from_yaml():
    """Test that from_yaml reads yaml string."""

    for yml_string, schema_creator in YAML_VALIDATION_PAIRS:
        schema_from_yaml = io.from_yaml(yml_string)
        expected_schema = schema_creator()
        assert schema_from_yaml == expected_schema
        assert expected_schema == schema_from_yaml


def test_io_yaml_file_obj():
    """Test read and write operation on file object."""
    schema = _create_schema()

    # pass in a file object
    with tempfile.NamedTemporaryFile("w+") as f:
        output = schema.to_yaml(f)
        assert output is None
        f.seek(0)
        schema_from_yaml = pa.DataFrameSchema.from_yaml(f)
        assert schema_from_yaml == schema


@pytest.mark.skipif(
    platform.system() == "Windows",
    reason="skipping due to issues with opening file names for temp files."
)
def test_io_yaml():
    """Test read and write operation on file names."""
    schema = _create_schema()

    # pass in a file name
    with tempfile.NamedTemporaryFile("w+") as f:
        output = io.to_yaml(schema, f.name)
        assert output is None
        schema_from_yaml = io.from_yaml(f.name)
        assert schema_from_yaml == schema

    # pass in a Path object
    with tempfile.NamedTemporaryFile("w+") as f:
        output = schema.to_yaml(Path(f.name))
        assert output is None
        schema_from_yaml = pa.DataFrameSchema.from_yaml(Path(f.name))
        assert schema_from_yaml == schema


@pytest.mark.parametrize("index", [
    "single", "multi", None
])
def test_to_script(index):
    """Test writing DataFrameSchema to a script."""
    schema_to_write = _create_schema(index)
    script = io.to_script(schema_to_write)

    local_dict = {}
    # pylint: disable=exec-used
    exec(script, globals(), local_dict)

    schema = local_dict["schema"]

    # executing script should result in a variable `schema`
    assert schema == schema_to_write<|MERGE_RESOLUTION|>--- conflicted
+++ resolved
@@ -122,8 +122,6 @@
   name: int_index
 coerce: false
 strict: true
-<<<<<<< HEAD
-=======
 """.format(version=pa.__version__)
 
 
@@ -177,7 +175,6 @@
 index: null
 coerce: false
 strict: false
->>>>>>> c2f9a625
 """.format(version=pa.__version__)
 
 YAML_VALIDATION_PAIRS = [
